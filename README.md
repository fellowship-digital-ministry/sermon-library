--- conflicted
+++ resolved
@@ -30,42 +30,41 @@
 
 Documentation for setup and usage will be expanded as development progresses. The initial transcription system is now available in the `transcription/` directory.
 
+# Downloading Sermons
+Raw audio files (.mp3) are not stored in the repository. There are two methods to download sermons:
 
-## Downloading Sermons
-
-<<<<<<< HEAD
+## Method 1: Using YouTube Video ID
 ```bash
 cd transcription
 python download_audio.py --video-id <VIDEO_ID>
 ```
-
 To download all videos listed in `transcription/data/video_list.csv` run:
-
 ```bash
 python process_batch.py --csv transcription/data/video_list.csv
-=======
-Raw audio files (.mp3) are not stored in the repository. Use the RSS downloader to retrieve and process them:
+```
 
+## Method 2: Using RSS Feed (Recommended)
 ```bash
 cd transcription
 python rss_sermon_downloader.py --channel-id UCek_LI7dZopFJEvwxDnovJg --process --cleanup
->>>>>>> bc147bd0
 ```
 
-
-## Manual Transcription Workflow
-
+# Manual Transcription Workflow
 You can run the transcription tools yourself using the scripts in `transcription/`. Always provide the YouTube channel ID to process (a channel handle will work once the script supports it). The default Fellowship Baptist Church channel ID is `UCek_LI7dZopFJEvwxDnovJg`.
 
 ```bash
 cd transcription
-<<<<<<< HEAD
+# Choose one of the following methods:
+# Method 1: Monitor channel and process videos
 python monitor_channel.py --channel-id UCek_LI7dZopFJEvwxDnovJg --process --cleanup
+
+# Method 2: Process from CSV list
 python process_batch.py --csv transcription/data/video_list.csv
-=======
+
+# Method 3: Use RSS downloader (recommended)
 python rss_sermon_downloader.py --channel-id UCek_LI7dZopFJEvwxDnovJg --process --cleanup
->>>>>>> bc147bd0
 ```
+
 ### Windows Batch Workflow
 
 For a simple end-to-end process on Windows, use the provided `process_sermons.bat` script. It downloads new videos from the channel, transcribes them, and generates Pinecone embeddings.
